--- conflicted
+++ resolved
@@ -448,9 +448,6 @@
 	}
 }
 
-<<<<<<< HEAD
-func parseTraversalQuery(t *testing.T, g *graph.Graph, query string) *GremlinTraversalSequence {
-=======
 func TestTraversalSubGraph(t *testing.T) {
 	g := newTransversalGraph(t)
 
@@ -477,8 +474,7 @@
 	}
 }
 
-func execTraversalQuery(t *testing.T, g *graph.Graph, query string) GraphTraversalStep {
->>>>>>> 8baa8ca5
+func parseTraversalQuery(t *testing.T, g *graph.Graph, query string) *GremlinTraversalSequence {
 	ts, err := NewGremlinTraversalParser(g).Parse(strings.NewReader(query), false)
 	if err != nil {
 		t.Fatalf("%s: %s", query, err.Error())
