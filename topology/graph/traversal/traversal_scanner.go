--- conflicted
+++ resolved
@@ -93,11 +93,8 @@
 	ASC
 	DESC
 	IPV4RANGE
-<<<<<<< HEAD
 	OR
-=======
 	SUBGRAPH
->>>>>>> 8baa8ca5
 
 	// extensions token have to start after 1000
 )
@@ -374,13 +371,10 @@
 		return DESC, buf.String()
 	case "IPV4RANGE":
 		return IPV4RANGE, buf.String()
-<<<<<<< HEAD
 	case "OR", "UNION":
 		return OR, buf.String()
-=======
 	case "SUBGRAPH":
 		return SUBGRAPH, buf.String()
->>>>>>> 8baa8ca5
 	}
 
 	for _, e := range s.extensions {
