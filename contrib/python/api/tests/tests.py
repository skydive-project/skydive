--- conflicted
+++ resolved
@@ -240,10 +240,10 @@
                 break
 
         self.assertTrue(found, "created edgerule not found")
-
+        restclient.edgerule_delete(edgerule1.uuid)
         restclient.noderule_delete(noderule1.uuid)
         restclient.noderule_delete(noderule2.uuid)
-<<<<<<< HEAD
+
     
     @classmethod
     def test_injections(self):
@@ -281,7 +281,4 @@
 
         self.assertEqual(num_injections_after_deletion, num_injections_before,
                         "injection deletion didn's succeed")
-                        
-=======
-        restclient.edgerule_delete(edgerule1.uuid)
->>>>>>> 65c45cea
+        